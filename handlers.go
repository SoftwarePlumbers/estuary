package main

import (
	"bytes"
	"context"
	"encoding/json"
	"fmt"
	"io"
	"net/http"
	httpprof "net/http/pprof"
	"path/filepath"
	"runtime/pprof"
	"sort"
	"strconv"
	"strings"
	"sync"
	"time"

	"github.com/filecoin-project/go-address"
	datatransfer "github.com/filecoin-project/go-data-transfer"
	"github.com/filecoin-project/go-padreader"
	"github.com/filecoin-project/go-state-types/abi"
	"github.com/filecoin-project/lotus/chain/types"
	"github.com/filecoin-project/specs-actors/actors/builtin/market"
	"github.com/google/uuid"
	blocks "github.com/ipfs/go-block-format"
	"github.com/ipfs/go-blockservice"
	"github.com/ipfs/go-cid"
	blockstore "github.com/ipfs/go-ipfs-blockstore"
	chunker "github.com/ipfs/go-ipfs-chunker"
	exchange "github.com/ipfs/go-ipfs-exchange-interface"
	offline "github.com/ipfs/go-ipfs-exchange-offline"
<<<<<<< HEAD
	ipldformat "github.com/ipfs/go-ipld-format"
=======
	ipld "github.com/ipfs/go-ipld-format"
	logging "github.com/ipfs/go-log"
>>>>>>> 051c53b4
	"github.com/ipfs/go-merkledag"
	"github.com/ipfs/go-unixfs/importer"
	uio "github.com/ipfs/go-unixfs/io"
	car "github.com/ipld/go-car"
	"github.com/labstack/echo/v4"
	"github.com/labstack/echo/v4/middleware"
	"github.com/libp2p/go-libp2p-core/peer"
	"github.com/lightstep/otel-launcher-go/launcher"
	"github.com/multiformats/go-multiaddr"
	drpc "github.com/whyrusleeping/estuary/drpc"
	"github.com/whyrusleeping/estuary/filclient"
	"github.com/whyrusleeping/estuary/util"
	"golang.org/x/crypto/acme/autocert"
	"golang.org/x/net/websocket"
	"golang.org/x/sys/unix"
	"golang.org/x/xerrors"
	"gorm.io/gorm"
	"gorm.io/gorm/clause"

	"go.opentelemetry.io/otel/codes"
	"go.opentelemetry.io/otel/semconv"
	"go.opentelemetry.io/otel/trace"
)

func (s *Server) ServeAPI(srv string, logging bool, domain string, lsteptok string, cachedir string) error {
	if lsteptok != "" {
		ls := launcher.ConfigureOpentelemetry(
			launcher.WithServiceName("estuary-api"),
			launcher.WithAccessToken(lsteptok),
		)

		defer ls.Shutdown()
	}

	e := echo.New()

	if domain != "" {
		e.AutoTLSManager.Cache = autocert.DirCache(filepath.Join(cachedir, "certs"))
		e.AutoTLSManager.HostPolicy = autocert.HostWhitelist(domain)
	}

	if logging {
		e.Use(middleware.Logger())
	}

	e.Use(s.tracingMiddleware)
	e.HTTPErrorHandler = func(err error, ctx echo.Context) {
		log.Errorf("handler error: %s", err)
		var herr *util.HttpError
		if xerrors.As(err, &herr) {
			ctx.JSON(herr.Code, map[string]string{
				"error": herr.Message,
			})
			return
		}

		var echoErr *echo.HTTPError
		if xerrors.As(err, &echoErr) {
			ctx.JSON(echoErr.Code, map[string]interface{}{
				"error": echoErr.Message,
			})
			return
		}

		ctx.NoContent(500)
	}

	e.GET("/debug/pprof/:prof", serveProfile)
	e.GET("/debug/cpuprofile", serveCpuProfile)

	e.Use(middleware.CORS())

	e.POST("/register", s.handleRegisterUser)
	e.POST("/login", s.handleLoginUser)
	e.GET("/health", s.handleHealth)

	e.GET("/test-error", s.handleTestError)

	e.GET("/viewer", withUser(s.handleGetViewer), s.AuthRequired(util.PermLevelUser))

	user := e.Group("/user")
	user.Use(s.AuthRequired(util.PermLevelUser))
	user.GET("/test-error", s.handleTestError)
	user.GET("/api-keys", withUser(s.handleUserGetApiKeys))
	user.POST("/api-keys", withUser(s.handleUserCreateApiKey))
	user.DELETE("/api-keys/:key", withUser(s.handleUserRevokeApiKey))
	user.GET("/export", withUser(s.handleUserExportData))
	user.PUT("/password", withUser(s.handleUserChangePassword))
	user.GET("/stats", withUser(s.handleGetUserStats))

	content := e.Group("/content")
	content.Use(s.AuthRequired(util.PermLevelUser))
	content.POST("/add", withUser(s.handleAdd))
	content.POST("/add-ipfs", withUser(s.handleAddIpfs))
	content.POST("/add-car", withUser(s.handleAddCar))
	content.GET("/by-cid/:cid", withUser(s.handleGetContentByCid))
	content.GET("/stats", withUser(s.handleStats))
	content.GET("/ensure-replication/:datacid", s.handleEnsureReplication)
	content.GET("/status/:id", withUser(s.handleContentStatus))
	content.GET("/list", withUser(s.handleListContent))
	content.GET("/deals", withUser(s.handleListContentWithDeals))
	content.GET("/failures/:content", withUser(s.handleGetContentFailures))
	content.GET("/bw-usage/:content", withUser(s.handleGetContentBandwidth))
	content.GET("/staging-zones", withUser(s.handleGetStagingZoneForUser))
	content.GET("/aggregated/:content", withUser(s.handleGetAggregatedForContent))
	content.GET("/all-deals", withUser(s.handleGetAllDealsForUser))

	// TODO: the commented out routes here are still fairly useful, but maybe
	// need to have some sort of 'super user' permission level in order to use
	// them? Can easily cause harm using them
	deals := e.Group("/deals")
	deals.Use(s.AuthRequired(util.PermLevelUser))
	deals.GET("/status/:deal", withUser(s.handleGetDealStatus))
	deals.GET("/query/:miner", s.handleQueryAsk)
	//deals.POST("/make/:miner", s.handleMakeDeal)
	//deals.POST("/transfer/start/:miner/:propcid/:datacid", s.handleTransferStart)
	deals.POST("/transfer/status", s.handleTransferStatus)
	deals.GET("/transfer/in-progress", s.handleTransferInProgress)
	//deals.POST("/transfer/restart", s.handleTransferRestart)
	deals.GET("/status/:miner/:propcid", s.handleDealStatus)
	deals.POST("/estimate", s.handleEstimateDealCost)
	deals.GET("/proposal/:propcid", s.handleGetProposal)
	deals.GET("/info/:dealid", s.handleGetDealInfo)

	cols := e.Group("/collections")
	cols.Use(s.AuthRequired(util.PermLevelUser))
	cols.GET("/list", withUser(s.handleListCollections))
	cols.POST("/create", withUser(s.handleCreateCollection))
	cols.POST("/add-content", withUser(s.handleAddContentsToCollection))
	cols.GET("/content/:coluuid", withUser(s.handleGetCollectionContents))

	pinning := e.Group("/pinning")
	pinning.Use(s.AuthRequired(util.PermLevelUser))
	pinning.GET("/pins", withUser(s.handleListPins))
	pinning.POST("/pins", withUser(s.handleAddPin))
	pinning.GET("/pins/:requestid", withUser(s.handleGetPin))
	pinning.POST("/pins/:requestid", withUser(s.handleReplacePin))
	pinning.DELETE("/pins/:requestid", withUser(s.handleDeletePin))

	// explicitly public, for now
	public := e.Group("/public")

	public.GET("/stats", s.handlePublicStats)
	metrics := public.Group("/metrics")
	metrics.GET("/deals-on-chain", s.handleMetricsDealOnChain)

	miners := public.Group("/miners")
	miners.GET("", s.handleAdminGetMiners)
	miners.GET("/failures/:miner", s.handleGetMinerFailures)
	miners.GET("/deals/:miner", s.handleGetMinerDeals)
	miners.GET("/stats/:miner", s.handleGetMinerStats)
	miners.GET("/storage/query/:miner", s.handleQueryAsk)

	admin := e.Group("/admin")
	admin.Use(s.AuthRequired(util.PermLevelAdmin))
	admin.GET("/balance", s.handleAdminBalance)
	admin.POST("/add-escrow/:amt", s.handleAdminAddEscrow)
	admin.GET("/dealstats", s.handleDealStats)
	admin.GET("/disk-info", s.handleDiskSpaceCheck)
	admin.GET("/stats", s.handleAdminStats)
	admin.POST("/miners/add/:miner", s.handleAdminAddMiner)
	admin.POST("/miners/rm/:miner", s.handleAdminRemoveMiner)
	admin.POST("/miners/suspend/:miner", s.handleAdminSuspendMiner)
	admin.PUT("/miners/unsuspend/:miner", s.handleAdminUnsuspendMiner)
	admin.GET("/miners", s.handleAdminGetMiners)
	admin.GET("/miners/stats", s.handleAdminGetMinerStats)
	admin.PUT("/miners/set-info/:miner", s.handleAdminMinersSetInfo)

	admin.GET("/cm/all-deals", s.handleDebugGetAllDeals)
	admin.GET("/cm/read/:content", s.handleReadLocalContent)
	admin.GET("/cm/offload/candidates", s.handleGetOffloadingCandidates)
	admin.POST("/cm/offload/:content", s.handleOffloadContent)
	admin.POST("/cm/offload/collect", s.handleRunOffloadingCollection)
	admin.GET("/cm/refresh/:content", s.handleRefreshContent)
	admin.GET("/cm/buckets", s.handleGetBucketDiag)
	admin.GET("/cm/health/:id", s.handleContentHealthCheck)

	admin.GET("/retrieval/querytest/:content", s.handleRetrievalCheck)
	admin.GET("/retrieval/stats", s.handleGetRetrievalInfo)

	admin.POST("/invite/:code", withUser(s.handleAdminCreateInvite))
	admin.GET("/invites", s.handleAdminGetInvites)

	admin.GET("/fixdeals", s.handleFixupDeals)
	admin.POST("/loglevel", s.handleLogLevel)

	netw := admin.Group("/net")
	netw.GET("/peers", s.handleNetPeers)
	netw.GET("/addrs", s.handleNetAddrs)

	users := admin.Group("/users")
	users.GET("", s.handleAdminGetUsers)

	dealer := admin.Group("/dealer")
	dealer.POST("/init", s.handleDealerInit)
	dealer.GET("/list", s.handleDealerList)

	e.GET("/dealer/conn", s.handleDealerConnection)

	if domain != "" {
		return e.StartAutoTLS(srv)
	} else {
		return e.Start(srv)
	}
}

func serveCpuProfile(c echo.Context) error {
	if err := pprof.StartCPUProfile(c.Response()); err != nil {
		return err
	}

	defer pprof.StopCPUProfile()

	select {
	case <-c.Request().Context().Done():
		return c.Request().Context().Err()
	case <-time.After(time.Second * 30):
	}

	return nil
}

func serveProfile(c echo.Context) error {
	httpprof.Handler(c.Param("prof")).ServeHTTP(c.Response().Writer, c.Request())
	return nil
}

type statsResp struct {
	Cid             cid.Cid `json:"cid"`
	File            string  `json:"file"`
	BWUsed          int64   `json:"bwUsed"`
	TotalRequests   int64   `json:"totalRequests"`
	Offloaded       bool    `json:"offloaded"`
	AggregatedFiles int64   `json:"aggregatedFiles"`
}

func withUser(f func(echo.Context, *User) error) func(echo.Context) error {
	return func(c echo.Context) error {
		u, ok := c.Get("user").(*User)
		if !ok {
			return fmt.Errorf("endpoint not called with proper authentication")
		}

		return f(c, u)
	}
}

// TODO: delete me when debugging done
func (s *Server) handleTestError(c echo.Context) error {
	return fmt.Errorf("i am a scary error, log me please more")
}

func (s *Server) handleStats(c echo.Context, u *User) error {
	limit := 500
	if limstr := c.QueryParam("limit"); limstr != "" {
		nlim, err := strconv.Atoi(limstr)
		if err != nil {
			return err
		}

		if nlim > 0 {
			limit = nlim
		}
	}

	offset := 0
	if offstr := c.QueryParam("offset"); offstr != "" {
		noff, err := strconv.Atoi(offstr)
		if err != nil {
			return err
		}

		if noff > 0 {
			offset = noff
		}
	}

	var contents []Content
	if err := s.DB.Limit(limit).Offset(offset).Order("created_at desc").Find(&contents, "user_id = ?", u.ID).Error; err != nil {
		return err
	}

	out := make([]statsResp, 0, len(contents))
	for _, c := range contents {
		st := statsResp{
			Cid:  c.Cid.CID,
			File: c.Name,
		}

		if false {
			var res struct {
				Bw         int64
				TotalReads int64
			}

			if err := s.DB.Model(ObjRef{}).
				Select("SUM(size * reads) as bw, SUM(reads) as total_reads").
				Where("obj_refs.content = ?", c.ID).
				Joins("left join objects on obj_refs.object = objects.id").
				Scan(&res).Error; err != nil {
				return err
			}

			st.TotalRequests = res.TotalReads
			st.BWUsed = res.Bw

		}

		if c.Aggregate {
			if err := s.DB.Model(Content{}).Where("aggregated_in = ?", c.ID).Count(&st.AggregatedFiles).Error; err != nil {
				return err
			}
		}

		out = append(out, st)
	}

	return c.JSON(200, out)
}

type addFromIpfsParams struct {
	Root       string   `json:"root"`
	Name       string   `json:"name"`
	Collection string   `json:"collection"`
	Peers      []string `json:"peers"`
}

func (s *Server) handleAddIpfs(c echo.Context, u *User) error {
	ctx := c.Request().Context()

	if s.CM.contentAddingDisabled {
		return &util.HttpError{
			Code:    400,
			Message: util.ERR_CONTENT_ADDING_DISABLED,
		}
	}

	var params addFromIpfsParams
	if err := c.Bind(&params); err != nil {
		return err
	}

	var cols []*Collection
	if params.Collection != "" {
		var srchCol Collection
		if err := s.DB.First(&srchCol, "uuid = ? and user_id = ?", params.Collection, u.ID).Error; err != nil {
			return err
		}

		cols = []*Collection{&srchCol}
	}

	var addrInfos []peer.AddrInfo
	for _, p := range params.Peers {
		ai, err := peer.AddrInfoFromString(p)
		if err != nil {
			return err
		}

		addrInfos = append(addrInfos, *ai)
	}

	rcid, err := cid.Decode(params.Root)
	if err != nil {
		return err
	}

	if c.QueryParam("ignore-dupes") == "true" {
		var count int64
		if err := s.DB.Model(Content{}).Where("cid = ? and user_id = ?", rcid.Bytes(), u.ID).Count(&count).Error; err != nil {
			return err
		}
		if count > 0 {
			return c.JSON(302, map[string]string{"message": "content with given cid already preserved"})
		}
	}

	filename := params.Name
	if filename == "" {
		filename = params.Root
	}

	pinstatus, err := s.pinContent(ctx, u.ID, rcid, filename, cols, addrInfos, 0, nil)
	if err != nil {
		return err
	}

	return c.JSON(202, pinstatus)
}

func (s *Server) handleAddCar(c echo.Context, u *User) error {
	ctx := c.Request().Context()

	if s.CM.contentAddingDisabled {
		return &util.HttpError{
			Code:    400,
			Message: util.ERR_CONTENT_ADDING_DISABLED,
		}
	}

	bsid, sbs, err := s.StagingMgr.AllocNew()
	if err != nil {
		return err
	}

	defer c.Request().Body.Close()
	header, err := s.loadCar(ctx, sbs, c.Request().Body)
	if err != nil {
		return err
	}

	if len(header.Roots) != 1 {
		// if someone wants this feature, let me know
		return c.JSON(400, map[string]string{"error": "cannot handle uploading car files with multiple roots"})
	}

	// TODO: how to specify filename?
	filename := header.Roots[0].String()

	bserv := blockservice.New(sbs, nil)
	dserv := merkledag.NewDAGService(bserv)

	cont, err := s.addDatabaseTracking(ctx, u, dserv, s.Node.Blockstore, header.Roots[0], filename, defaultReplication)
	if err != nil {
		return err
	}

	if err := s.dumpBlockstoreTo(ctx, sbs, s.Node.Blockstore); err != nil {
		return xerrors.Errorf("failed to move data from staging to main blockstore: %w", err)
	}

	go func() {
		if err := s.StagingMgr.CleanUp(bsid); err != nil {
			log.Errorf("failed to clean up staging blockstore: %s", err)
		}
	}()

	go func() {
		// TODO: we should probably have a queue to throw these in instead of putting them out in goroutines...
		s.CM.ToCheck <- cont.ID
	}()

	go func() {
		if err := s.Node.Provider.Provide(header.Roots[0]); err != nil {
			fmt.Println("providing failed: ", err)
		}
		fmt.Println("providing complete")
	}()
	return c.JSON(200, map[string]interface{}{"content": cont})

	return nil
}

func (s *Server) loadCar(ctx context.Context, bs blockstore.Blockstore, r io.Reader) (*car.CarHeader, error) {
	_, span := s.tracer.Start(ctx, "loadCar")
	defer span.End()

	return car.LoadCar(bs, r)
}

func (s *Server) handleAdd(c echo.Context, u *User) error {
	ctx := c.Request().Context()

	if s.CM.contentAddingDisabled {
		return &util.HttpError{
			Code:    400,
			Message: util.ERR_CONTENT_ADDING_DISABLED,
		}
	}

	form, err := c.MultipartForm()
	if err != nil {
		return err
	}

	defer form.RemoveAll()

	mpf, err := c.FormFile("data")
	if err != nil {
		return err
	}

	fname := mpf.Filename
	fi, err := mpf.Open()
	if err != nil {
		return err
	}

	defer fi.Close()

	replication := defaultReplication
	replVal := c.FormValue("replication")
	if replVal != "" {
		parsed, err := strconv.Atoi(replVal)
		if err != nil {
			log.Errorf("failed to parse replication value in form data, assuming default for now: %s", err)
		} else {
			replication = parsed
		}
	}

	collection := c.FormValue("collection")
	var col *Collection
	if collection != "" {
		var srchCol Collection
		if err := s.DB.First(&srchCol, "uuid = ? and user_id = ?", collection, u.ID).Error; err != nil {
			return err
		}

		col = &srchCol
	}

	bsid, bs, err := s.StagingMgr.AllocNew()
	if err != nil {
		return err
	}

	bserv := blockservice.New(bs, nil)
	dserv := merkledag.NewDAGService(bserv)

	nd, err := s.importFile(ctx, dserv, fi)
	if err != nil {
		return err
	}

	content, err := s.addDatabaseTracking(ctx, u, dserv, bs, nd.Cid(), fname, replication)
	if err != nil {
		return xerrors.Errorf("encountered problem computing object references: %w", err)
	}

	if col != nil {
		if err := s.DB.Create(&CollectionRef{
			Collection: col.ID,
			Content:    content.ID,
		}).Error; err != nil {
			log.Errorf("failed to add content to requested collection: %s", err)
		}
	}

	if err := s.dumpBlockstoreTo(ctx, bs, s.Node.Blockstore); err != nil {
		return xerrors.Errorf("failed to move data from staging to main blockstore: %w", err)
	}

	go func() {
		if err := s.StagingMgr.CleanUp(bsid); err != nil {
			log.Errorf("failed to clean up staging blockstore: %s", err)
		}
	}()

	go func() {
		s.CM.ToCheck <- content.ID
	}()

	go func() {
		if err := s.Node.Provider.Provide(nd.Cid()); err != nil {
			fmt.Println("providing failed: ", err)
		}
		fmt.Println("providing complete")
	}()
	return c.JSON(200, map[string]string{"cid": nd.Cid().String()})
}

func (s *Server) importFile(ctx context.Context, dserv ipldformat.DAGService, fi io.Reader) (ipldformat.Node, error) {
	_, span := s.tracer.Start(ctx, "importFile")
	defer span.End()

	spl := chunker.DefaultSplitter(fi)
	return importer.BuildDagFromReader(dserv, spl)
}

func (s *Server) addDatabaseTrackingToContent(ctx context.Context, cont uint, dserv ipldformat.NodeGetter, bs blockstore.Blockstore, root cid.Cid) error {
	ctx, span := s.tracer.Start(ctx, "computeObjRefsUpdate")
	defer span.End()

	var objects []*Object
	cset := cid.NewSet()
<<<<<<< HEAD

	err := merkledag.Walk(ctx, func(ctx context.Context, c cid.Cid) ([]*ipldformat.Link, error) {
=======
	err := merkledag.Walk(ctx, func(ctx context.Context, c cid.Cid) ([]*ipld.Link, error) {
>>>>>>> 051c53b4
		node, err := dserv.Get(ctx, c)
		if err != nil {
			return nil, err
		}

		objects = append(objects, &Object{
			Cid:  util.DbCID{c},
			Size: len(node.RawData()),
		})

		if c.Type() == cid.Raw {
			return nil, nil
		}

		return node.Links(), nil
	}, root, cset.Visit, merkledag.Concurrent())
	if err != nil {
		return err
	}

	if err := s.addObjectsToDatabase(ctx, cont, objects); err != nil {
		return err
	}

	return nil
}

func (s *Server) addDatabaseTracking(ctx context.Context, u *User, dserv ipldformat.NodeGetter, bs blockstore.Blockstore, root cid.Cid, fname string, replication int) (*Content, error) {
	ctx, span := s.tracer.Start(ctx, "computeObjRefs")
	defer span.End()

<<<<<<< HEAD
	var objects []*Object
	var totalSize int64
	cset := cid.NewSet()

	err := merkledag.Walk(ctx, func(ctx context.Context, c cid.Cid) ([]*ipldformat.Link, error) {
		node, err := dserv.Get(ctx, c)
		if err != nil {
			return nil, err
		}

		objects = append(objects, &Object{
			Cid:  dbCID{c},
			Size: len(node.RawData()),
		})

		totalSize += int64(len(node.RawData()))

		if c.Type() == cid.Raw {
			return nil, nil
		}

		return node.Links(), nil
	}, root, cset.Visit, merkledag.Concurrent())
	if err != nil {
		return nil, err
	}

	if err := s.DB.CreateInBatches(objects, 300).Error; err != nil {
		return nil, xerrors.Errorf("failed to create objects in db: %w", err)
	}

	// okay cool, we added the content, now track it
=======
>>>>>>> 051c53b4
	content := &Content{
		Cid:         util.DbCID{root},
		Name:        fname,
		Active:      false,
		Pinning:     true,
		UserID:      u.ID,
		Replication: replication,
	}

	if err := s.DB.Create(content).Error; err != nil {
		return nil, xerrors.Errorf("failed to track new content in database: %w", err)
	}

	if err := s.addDatabaseTrackingToContent(ctx, content.ID, dserv, bs, root); err != nil {
		return nil, err
	}

	return content, nil
}

func (s *Server) dumpBlockstoreTo(ctx context.Context, from, to blockstore.Blockstore) error {
	ctx, span := s.tracer.Start(ctx, "blockstoreCopy")
	defer span.End()

	// TODO: smarter batching... im sure ive written this logic before, just gotta go find it
	keys, err := from.AllKeysChan(ctx)
	if err != nil {
		return err
	}

	var batch []blocks.Block

	for k := range keys {
		blk, err := from.Get(k)
		if err != nil {
			return err
		}

		batch = append(batch, blk)

		if len(batch) > 500 {
			if err := to.PutMany(batch); err != nil {
				return err
			}
			batch = batch[:0]
		}
	}

	if len(batch) > 0 {
		if err := to.PutMany(batch); err != nil {
			return err
		}
	}

	return nil
}

func (s *Server) handleEnsureReplication(c echo.Context) error {
	data, err := cid.Decode(c.Param("datacid"))
	if err != nil {
		return err
	}

	var content Content
	if err := s.DB.Find(&content, "cid = ?", data.Bytes()).Error; err != nil {
		return err
	}

	fmt.Println("Content: ", content.Cid.CID, data)

	s.CM.ToCheck <- content.ID
	return nil
}

func (s *Server) handleListContent(c echo.Context, u *User) error {
	var contents []Content
	if err := s.DB.Find(&contents, "active and user_id = ?", u.ID).Error; err != nil {
		return err
	}

	return c.JSON(200, contents)
}

type expandedContent struct {
	Content
	AggregatedFiles int64 `json:"aggregatedFiles"`
}

func (s *Server) handleListContentWithDeals(c echo.Context, u *User) error {
	var contents []Content
	if err := s.DB.Order("id desc").Find(&contents, "active and user_id = ? and not aggregated_in > 0", u.ID).Error; err != nil {
		return err
	}

	out := make([]expandedContent, 0, len(contents))
	for _, cont := range contents {
		if !s.CM.contentInStagingZone(c.Request().Context(), cont) {
			ec := expandedContent{
				Content: cont,
			}
			if cont.Aggregate {
				if err := s.DB.Model(Content{}).Where("aggregated_in = ?", cont.ID).Count(&ec.AggregatedFiles).Error; err != nil {
					return err
				}

			}
			out = append(out, ec)
		}
	}

	return c.JSON(200, out)
}

type onChainDealState struct {
	SectorStartEpoch abi.ChainEpoch `json:"sectorStartEpoch"`
	LastUpdatedEpoch abi.ChainEpoch `json:"lastUpdatedEpoch"`
	SlashEpoch       abi.ChainEpoch `json:"slashEpoch"`
}

type dealStatus struct {
	Deal           contentDeal             `json:"deal"`
	TransferStatus *filclient.ChannelState `json:"transfer"`
	OnChainState   *onChainDealState       `json:"onChainState"`
}

func (s *Server) handleContentStatus(c echo.Context, u *User) error {
	ctx := c.Request().Context()
	val, err := strconv.Atoi(c.Param("id"))
	if err != nil {
		return err
	}

	var content Content
	if err := s.DB.First(&content, "id = ? and user_id = ?", val, u.ID).Error; err != nil {
		return err
	}

	var deals []contentDeal
	if err := s.DB.Find(&deals, "content = ?", content.ID).Error; err != nil {
		return err
	}

	ds := make([]dealStatus, len(deals))
	var wg sync.WaitGroup
	for i := range deals {
		wg.Add(1)
		go func(i int) {
			defer wg.Done()
			d := deals[i]
			dstatus := dealStatus{
				Deal: d,
			}

			chanst, err := s.CM.GetTransferStatus(ctx, &d, content.Cid.CID)
			if err != nil {
				log.Errorf("failed to get transfer status: %s", err)
				return
			}

			dstatus.TransferStatus = chanst

			if d.DealID > 0 {
				markDeal, err := s.Api.StateMarketStorageDeal(ctx, abi.DealID(d.DealID), types.EmptyTSK)
				if err != nil {
					log.Warnw("failed to get deal info from market actor", "dealID", d.DealID, "error", err)
				} else {
					dstatus.OnChainState = &onChainDealState{
						SectorStartEpoch: markDeal.State.SectorStartEpoch,
						LastUpdatedEpoch: markDeal.State.LastUpdatedEpoch,
						SlashEpoch:       markDeal.State.SlashEpoch,
					}
				}
			}

			ds[i] = dstatus
		}(i)
	}

	wg.Wait()

	sort.Slice(ds, func(i, j int) bool {
		return ds[i].Deal.CreatedAt.Before(ds[j].Deal.CreatedAt)
	})

	var failCount int64
	if err := s.DB.Model(&dfeRecord{}).Where("content = ?", content.ID).Count(&failCount).Error; err != nil {
		return err
	}

	return c.JSON(200, map[string]interface{}{
		"content":       content,
		"deals":         ds,
		"failuresCount": failCount,
	})
}

func (s *Server) handleGetDealStatus(c echo.Context, u *User) error {
	ctx := c.Request().Context()

	val, err := strconv.Atoi(c.Param("deal"))
	if err != nil {
		return err
	}

	var deal contentDeal
	if err := s.DB.First(&deal, "id = ?", val).Error; err != nil {
		return err
	}

	var content Content
	if err := s.DB.First(&content, "id = ?", deal.Content).Error; err != nil {
		return err
	}

	chanst, err := s.CM.GetTransferStatus(ctx, &deal, content.Cid.CID)
	if err != nil {
		log.Errorf("failed to get transfer status: %s", err)
	}

	dstatus := dealStatus{
		Deal:           deal,
		TransferStatus: chanst,
	}

	if deal.DealID > 0 {
		markDeal, err := s.Api.StateMarketStorageDeal(ctx, abi.DealID(deal.DealID), types.EmptyTSK)
		if err != nil {
			log.Warnw("failed to get deal info from market actor", "dealID", deal.DealID, "error", err)
		} else {
			dstatus.OnChainState = &onChainDealState{
				SectorStartEpoch: markDeal.State.SectorStartEpoch,
				LastUpdatedEpoch: markDeal.State.LastUpdatedEpoch,
				SlashEpoch:       markDeal.State.SlashEpoch,
			}
		}
	}

	return c.JSON(200, dstatus)
}

type getContentResponse struct {
	Content      *Content `json:"content"`
	AggregatedIn *Content `json:"aggregatedIn,omitempty"`
}

func (s *Server) handleGetContentByCid(c echo.Context, u *User) error {
	obj, err := cid.Decode(c.Param("cid"))
	if err != nil {
		return err
	}

	var contents []Content
	if err := s.DB.Find(&contents, "cid = ? and user_id = ?", obj.Bytes(), u.ID).Error; err != nil {
		return err
	}

	var out []getContentResponse
	for i, cont := range contents {
		resp := getContentResponse{
			Content: &contents[i],
		}

		if cont.AggregatedIn > 0 {
			var aggr Content
			if err := s.DB.First(&aggr, "id = ?", cont.AggregatedIn).Error; err != nil {
				return err
			}

			resp.AggregatedIn = &aggr
		}

		out = append(out, resp)
	}

	return c.JSON(200, out)
}

func (s *Server) handleQueryAsk(c echo.Context) error {
	addr, err := address.NewFromString(c.Param("miner"))
	if err != nil {
		return err
	}

	ask, err := s.FilClient.GetAsk(c.Request().Context(), addr)
	if err != nil {
		return c.JSON(500, map[string]string{"error": err.Error()})
	}

	if err := s.CM.updateMinerVersion(c.Request().Context(), addr); err != nil {
		return err
	}

	return c.JSON(200, toDBAsk(ask))
}

type dealRequest struct {
	Cid      cid.Cid        `json:"cid"`
	Price    types.BigInt   `json:"price"`
	Duration abi.ChainEpoch `json:"duration"`
	Verified bool           `json:"verified"`
}

func (s *Server) handleMakeDeal(c echo.Context) error {
	ctx := c.Request().Context()

	addr, err := address.NewFromString(c.Param("miner"))
	if err != nil {
		return err
	}

	var req dealRequest
	if err := c.Bind(&req); err != nil {
		return err
	}

	proposal, err := s.FilClient.MakeDeal(ctx, addr, req.Cid, req.Price, 0, req.Duration, req.Verified)
	if err != nil {
		return err
	}

	raw, err := json.MarshalIndent(proposal, "", "  ")
	if err != nil {
		return err
	}
	fmt.Println("deal proposal: ", string(raw))

	resp, err := s.FilClient.SendProposal(ctx, proposal)
	if err != nil {
		return err
	}

	return c.JSON(200, resp)
}

func (s *Server) handleTransferStatus(c echo.Context) error {
	var chanid datatransfer.ChannelID
	if err := c.Bind(&chanid); err != nil {
		return err
	}

	status, err := s.FilClient.TransferStatus(context.TODO(), &chanid)
	if err != nil {
		return err
	}

	return c.JSON(200, status)
}

func (s *Server) handleTransferInProgress(c echo.Context) error {
	ctx := context.TODO()

	transfers, err := s.FilClient.TransfersInProgress(ctx)
	if err != nil {
		return err
	}

	out := make(map[string]*filclient.ChannelState)
	for chanid, state := range transfers {
		out[chanid.String()] = filclient.ChannelStateConv(state)
	}

	return c.JSON(200, out)
}

func (s *Server) handleTransferRestart(c echo.Context) error {
	var chanid datatransfer.ChannelID
	if err := c.Bind(&chanid); err != nil {
		return err
	}

	err := s.FilClient.RestartTransfer(context.TODO(), &chanid)
	if err != nil {
		return err
	}

	return nil
}

func (s *Server) handleTransferStart(c echo.Context) error {
	addr, err := address.NewFromString(c.Param("miner"))
	if err != nil {
		return err
	}

	propCid, err := cid.Decode(c.Param("propcid"))
	if err != nil {
		return err
	}

	dataCid, err := cid.Decode(c.Param("datacid"))
	if err != nil {
		return err
	}

	chanid, err := s.FilClient.StartDataTransfer(c.Request().Context(), addr, propCid, dataCid)
	if err != nil {
		return err
	}

	return c.JSON(200, chanid)
}

func (s *Server) handleDealStatus(c echo.Context) error {
	ctx := c.Request().Context()

	addr, err := address.NewFromString(c.Param("miner"))
	if err != nil {
		return err
	}

	propCid, err := cid.Decode(c.Param("propcid"))
	if err != nil {
		return err
	}

	status, err := s.FilClient.DealStatus(ctx, addr, propCid)
	if err != nil {
		return xerrors.Errorf("getting deal status: %w", err)
	}

	return c.JSON(200, status)
}

func (s *Server) handleGetProposal(c echo.Context) error {
	propCid, err := cid.Decode(c.Param("propcid"))
	if err != nil {
		return err
	}

	var proprec proposalRecord
	if err := s.DB.First(&proprec, "prop_cid = ?", propCid.Bytes()).Error; err != nil {
		return err
	}

	var prop market.ClientDealProposal
	if err := prop.UnmarshalCBOR(bytes.NewReader(proprec.Data)); err != nil {
		return err
	}

	return c.JSON(200, prop)
}

func (s *Server) handleGetDealInfo(c echo.Context) error {
	dealid, err := strconv.ParseInt(c.Param("dealid"), 10, 64)
	if err != nil {
		return err
	}

	deal, err := s.Api.StateMarketStorageDeal(c.Request().Context(), abi.DealID(dealid), types.EmptyTSK)
	if err != nil {
		return err
	}

	return c.JSON(200, deal)
}

type getInvitesResp struct {
	Code      string `json:"code"`
	Username  string `json:"createdBy"`
	ClaimedBy string `json:"claimedBy"`
}

func (s *Server) handleAdminGetInvites(c echo.Context) error {
	var invites []getInvitesResp
	if err := s.DB.Debug().Model(&InviteCode{}).
		Select("code, username, (?) as claimed_by", s.DB.Table("users").Select("username").Where("id = invite_codes.claimed_by")).
		//Where("claimed_by IS NULL").
		Joins("left join users on users.id = invite_codes.created_by").
		Scan(&invites).Error; err != nil {
		return err
	}

	return c.JSON(200, invites)
}

func (s *Server) handleAdminCreateInvite(c echo.Context, u *User) error {
	code := c.Param("code")
	invite := &InviteCode{
		Code:      code,
		CreatedBy: u.ID,
	}
	if err := s.DB.Create(invite).Error; err != nil {
		return err
	}

	return c.JSON(200, map[string]string{
		"code": invite.Code,
	})
}

func (s *Server) handleAdminBalance(c echo.Context) error {
	balance, err := s.FilClient.Balance(c.Request().Context())
	if err != nil {
		return err
	}

	return c.JSON(200, balance)
}

func (s *Server) handleAdminAddEscrow(c echo.Context) error {
	amt, err := types.ParseFIL(c.Param("amt"))
	if err != nil {
		return err
	}

	resp, err := s.FilClient.LockMarketFunds(context.TODO(), amt)
	if err != nil {
		return err
	}

	return c.JSON(200, resp)
}

type adminStatsResponse struct {
	TotalDealAttempted   int64 `json:"totalDealsAttempted"`
	TotalDealsSuccessful int64 `json:"totalDealsSuccessful"`
	TotalDealsFailed     int64 `json:"totalDealsFailed"`

	NumMiners int64 `json:"numMiners"`
	NumUsers  int64 `json:"numUsers"`
	NumFiles  int64 `json:"numFiles"`

	NumRetrievals      int64 `json:"numRetrievals"`
	NumRetrFailures    int64 `json:"numRetrievalFailures"`
	NumStorageFailures int64 `json:"numStorageFailures"`
}

func (s *Server) handleAdminStats(c echo.Context) error {

	var dealsTotal int64
	if err := s.DB.Model(&contentDeal{}).Count(&dealsTotal).Error; err != nil {
		return err
	}

	var dealsSuccessful int64
	if err := s.DB.Model(&contentDeal{}).Where("deal_id > 0").Count(&dealsSuccessful).Error; err != nil {
		return err
	}

	var dealsFailed int64
	if err := s.DB.Model(&contentDeal{}).Where("failed").Count(&dealsFailed).Error; err != nil {
		return err
	}

	var numMiners int64
	if err := s.DB.Model(&storageMiner{}).Count(&numMiners).Error; err != nil {
		return err
	}

	var numUsers int64
	if err := s.DB.Model(&User{}).Count(&numUsers).Error; err != nil {
		return err
	}

	var numFiles int64
	if err := s.DB.Model(&Content{}).Where("active").Count(&numFiles).Error; err != nil {
		return err
	}

	var numRetrievals int64
	if err := s.DB.Model(&retrievalSuccessRecord{}).Count(&numRetrievals).Error; err != nil {
		return err
	}

	var numRetrievalFailures int64
	if err := s.DB.Model(&retrievalFailureRecord{}).Count(&numRetrievalFailures).Error; err != nil {
		return err
	}

	var numStorageFailures int64
	if err := s.DB.Model(&dfeRecord{}).Count(&numStorageFailures).Error; err != nil {
		return err
	}

	return c.JSON(200, &adminStatsResponse{
		TotalDealAttempted:   dealsTotal,
		TotalDealsSuccessful: dealsSuccessful,
		TotalDealsFailed:     dealsFailed,
		NumMiners:            numMiners,
		NumUsers:             numUsers,
		NumFiles:             numFiles,
		NumRetrievals:        numRetrievals,
		NumRetrFailures:      numRetrievalFailures,
		NumStorageFailures:   numStorageFailures,
	})
}

type minerResp struct {
	Addr            address.Address `json:"addr"`
	Name            string          `json:"name"`
	Suspended       bool            `json:"suspended"`
	SuspendedReason string          `json:"suspendedReason,omitempty"`
	Version         string          `json:"version"`
}

func (s *Server) handleAdminGetMiners(c echo.Context) error {
	var miners []storageMiner
	if err := s.DB.Find(&miners).Error; err != nil {
		return err
	}

	out := make([]minerResp, len(miners))
	for i, m := range miners {
		out[i].Addr = m.Address.Addr
		out[i].Suspended = m.Suspended
		out[i].SuspendedReason = m.SuspendedReason
		out[i].Name = m.Name
		out[i].Version = m.Version
	}

	return c.JSON(200, out)
}

func (s *Server) handleAdminGetMinerStats(c echo.Context) error {
	sml, err := s.CM.computeSortedMinerList()
	if err != nil {
		return err
	}

	return c.JSON(200, sml)
}

type minerSetInfoParams struct {
	Name string `json:"name"`
}

func (s *Server) handleAdminMinersSetInfo(c echo.Context) error {
	m, err := address.NewFromString(c.Param("miner"))
	if err != nil {
		return err
	}

	var params minerSetInfoParams
	if err := c.Bind(&params); err != nil {
		return err
	}

	if err := s.DB.Model(storageMiner{}).Where("address = ?", m.String()).Update("name", params.Name).Error; err != nil {
		return err
	}

	return c.JSON(200, map[string]string{})
}

func (s *Server) handleAdminRemoveMiner(c echo.Context) error {
	m, err := address.NewFromString(c.Param("miner"))
	if err != nil {
		return err
	}

	if err := s.DB.Where("address = ?", m.String()).Delete(&storageMiner{}).Error; err != nil {
		return err
	}

	return c.JSON(200, map[string]string{})
}

type suspendMinerBody struct {
	Reason string `json:"reason"`
}

func (s *Server) handleAdminSuspendMiner(c echo.Context) error {
	m, err := address.NewFromString(c.Param("miner"))
	if err != nil {
		return err
	}

	var body suspendMinerBody
	if err := c.Bind(&body); err != nil {
		return err
	}

	if err := s.DB.Model(&storageMiner{}).Where("address = ?", m.String()).Updates(map[string]interface{}{
		"suspended":        true,
		"suspended_reason": body.Reason,
	}).Error; err != nil {
		return err
	}

	return c.JSON(200, map[string]string{})
}

func (s *Server) handleAdminUnsuspendMiner(c echo.Context) error {
	m, err := address.NewFromString(c.Param("miner"))
	if err != nil {
		return err
	}

	if err := s.DB.Model(&storageMiner{}).Where("address = ?", m.String()).Update("suspended", false).Error; err != nil {
		return err
	}

	return c.JSON(200, map[string]string{})
}

func (s *Server) handleAdminAddMiner(c echo.Context) error {
	m, err := address.NewFromString(c.Param("miner"))
	if err != nil {
		return err
	}

	if err := s.DB.Clauses(&clause.OnConflict{DoNothing: true}).Create(&storageMiner{Address: util.DbAddr{m}}).Error; err != nil {
		return err
	}

	return c.JSON(200, map[string]string{})
}

type contentDealStats struct {
	NumDeals     int `json:"numDeals"`
	NumConfirmed int `json:"numConfirmed"`
	NumFailed    int `json:"numFailed"`

	TotalSpending     abi.TokenAmount `json:"totalSpending"`
	ConfirmedSpending abi.TokenAmount `json:"confirmedSpending"`
}

func (s *Server) handleDealStats(c echo.Context) error {
	ctx, span := s.tracer.Start(c.Request().Context(), "handleDealStats")
	defer span.End()

	var alldeals []contentDeal
	if err := s.DB.Find(&alldeals).Error; err != nil {
		return err
	}

	sbc := make(map[uint]*contentDealStats)

	for _, d := range alldeals {
		maddr, err := d.MinerAddr()
		if err != nil {
			return err
		}

		st, err := s.FilClient.DealStatus(ctx, maddr, d.PropCid.CID)
		if err != nil {
			log.Errorf("checking deal status failed (%s): %s", maddr, err)
			continue
		}

		fee := st.Proposal.TotalStorageFee()

		cds, ok := sbc[d.Content]
		if !ok {
			cds = &contentDealStats{
				TotalSpending:     abi.NewTokenAmount(0),
				ConfirmedSpending: abi.NewTokenAmount(0),
			}
			sbc[d.Content] = cds
		}

		if d.Failed {
			cds.NumFailed++
			continue
		}

		cds.TotalSpending = types.BigAdd(cds.TotalSpending, fee)
		cds.NumDeals++

		if d.DealID != 0 {
			cds.ConfirmedSpending = types.BigAdd(cds.ConfirmedSpending, fee)
			cds.NumConfirmed++
		}
	}

	return c.JSON(200, sbc)
}

type lmdbStat struct {
	PSize         uint   `json:"pSize"`
	Depth         uint   `json:"depth"`
	BranchPages   uint64 `json:"branchPages"`
	LeafPages     uint64 `json:"leafPages"`
	OverflowPages uint64 `json:"overflowPages"`
	Entries       uint64 `json:"entries"`
}

type diskSpaceInfo struct {
	BstoreSize uint64 `json:"bstoreSize"`
	BstoreFree uint64 `json:"bstoreFree"`

	LmdbUsage uint64 `json:"lmdbUsage"`

	LmdbStat lmdbStat `json:"lmdbStat"`
}

func (s *Server) handleDiskSpaceCheck(c echo.Context) error {
	lmst, err := s.Node.Lmdb.Stat()
	if err != nil {
		return err
	}

	var st unix.Statfs_t
	if err := unix.Statfs(s.Node.Config.Blockstore, &st); err != nil {
		return err
	}

	return c.JSON(200, &diskSpaceInfo{
		BstoreSize: st.Blocks * uint64(st.Bsize),
		BstoreFree: st.Bavail * uint64(st.Bsize),
		LmdbUsage:  uint64(lmst.PSize) * (lmst.BranchPages + lmst.OverflowPages + lmst.LeafPages),
		LmdbStat: lmdbStat{
			PSize:         lmst.PSize,
			Depth:         lmst.Depth,
			BranchPages:   lmst.BranchPages,
			LeafPages:     lmst.LeafPages,
			OverflowPages: lmst.OverflowPages,
			Entries:       lmst.Entries,
		},
	})
}

func (s *Server) handleGetRetrievalInfo(c echo.Context) error {
	var infos []retrievalSuccessRecord
	if err := s.DB.Find(&infos).Error; err != nil {
		return err
	}

	var failures []retrievalFailureRecord
	if err := s.DB.Find(&failures).Error; err != nil {
		return err
	}

	return c.JSON(200, map[string]interface{}{
		"records":  infos,
		"failures": failures,
	})
}

func (s *Server) handleRetrievalCheck(c echo.Context) error {
	ctx := c.Request().Context()
	contid, err := strconv.Atoi(c.Param("content"))
	if err != nil {
		return err
	}
	if err := s.retrieveContent(ctx, uint(contid)); err != nil {
		return err
	}

	return c.JSON(200, "We did a thing")

}

type estimateDealBody struct {
	Size         uint64 `json:"size"`
	Replication  int    `json:"replication"`
	DurationBlks int    `json:"durationBlks"`
	Verified     bool   `json:"verified"`
}

type askResponse struct {
	Miner         string           `json:"miner"`
	Price         *abi.TokenAmount `json:"price"`
	VerifiedPrice *abi.TokenAmount `json:"verifiedPrice"`
	MinDealSize   int64            `json:"minDealSize"`
}

type priceEstimateResponse struct {
	TotalStr string `json:"totalFil"`
	Total    string `json:"totalAttoFil"`
	Asks     []*minerStorageAsk
}

func (s *Server) handleEstimateDealCost(c echo.Context) error {
	ctx := c.Request().Context()

	var body estimateDealBody
	if err := c.Bind(&body); err != nil {
		return err
	}

	rounded := padreader.PaddedSize(body.Size)

	estimate, err := s.CM.estimatePrice(ctx, body.Replication, rounded.Padded(), abi.ChainEpoch(body.DurationBlks), body.Verified)
	if err != nil {
		return err
	}

	return c.JSON(200, &priceEstimateResponse{
		TotalStr: types.FIL(*estimate.Total).String(),
		Total:    estimate.Total.String(),
		Asks:     estimate.Asks,
	})
}

func (s *Server) handleGetMinerFailures(c echo.Context) error {
	maddr, err := address.NewFromString(c.Param("miner"))
	if err != nil {
		return err
	}

	var merrs []dfeRecord
	if err := s.DB.Limit(1000).Order("created_at desc").Find(&merrs, "miner = ?", maddr.String()).Error; err != nil {
		return err
	}

	return c.JSON(200, merrs)
}

type minerStatsResp struct {
	Miner           address.Address `json:"miner"`
	Name            string          `json:"name"`
	Version         string          `json:"version"`
	UsedByEstuary   bool            `json:"usedByEstuary"`
	DealCount       int64           `json:"dealCount"`
	ErrorCount      int64           `json:"errorCount"`
	Suspended       bool            `json:"suspended"`
	SuspendedReason string          `json:"suspendedReason"`

	ChainInfo *minerChainInfo `json:"chainInfo"`
}

type minerChainInfo struct {
	PeerID    string   `json:"peerId"`
	Addresses []string `json:"addresses"`

	Owner  string `json:"owner"`
	Worker string `json:"worker"`
}

func (s *Server) handleGetMinerStats(c echo.Context) error {
	ctx, span := s.tracer.Start(c.Request().Context(), "handleGetMinerStats")
	defer span.End()

	maddr, err := address.NewFromString(c.Param("miner"))
	if err != nil {
		return err
	}

	minfo, err := s.Api.StateMinerInfo(ctx, maddr, types.EmptyTSK)
	if err != nil {
		return err
	}

	ci := minerChainInfo{
		Owner:  minfo.Owner.String(),
		Worker: minfo.Worker.String(),
	}

	if minfo.PeerId != nil {
		ci.PeerID = minfo.PeerId.String()
	}
	for _, a := range minfo.Multiaddrs {
		ma, err := multiaddr.NewMultiaddrBytes(a)
		if err != nil {
			return err
		}
		ci.Addresses = append(ci.Addresses, ma.String())
	}

	var m storageMiner
	if err := s.DB.First(&m, "address = ?", maddr.String()).Error; err != nil {
		if xerrors.Is(err, gorm.ErrRecordNotFound) {
			return c.JSON(200, &minerStatsResp{
				Miner:         maddr,
				UsedByEstuary: false,
			})
		}
		return err
	}

	var dealscount int64
	if err := s.DB.Model(&contentDeal{}).Where("miner = ?", maddr.String()).Count(&dealscount).Error; err != nil {
		return err
	}

	var errorcount int64
	if err := s.DB.Model(&dfeRecord{}).Where("miner = ?", maddr.String()).Count(&errorcount).Error; err != nil {
		return err
	}

	return c.JSON(200, &minerStatsResp{
		Miner:           maddr,
		UsedByEstuary:   true,
		DealCount:       dealscount,
		ErrorCount:      errorcount,
		Suspended:       m.Suspended,
		SuspendedReason: m.SuspendedReason,
		Name:            m.Name,
		Version:         m.Version,
		ChainInfo:       &ci,
	})
}

func (s *Server) handleGetMinerDeals(c echo.Context) error {
	maddr, err := address.NewFromString(c.Param("miner"))
	if err != nil {
		return err
	}

	var deals []contentDeal
	if err := s.DB.Order("created_at desc").Find(&deals, "miner = ?", maddr.String()).Error; err != nil {
		return err
	}

	return c.JSON(200, deals)
}

type bandwidthResponse struct {
	TotalOut int64 `json:"totalOut"`
}

func (s *Server) handleGetContentBandwidth(c echo.Context, u *User) error {
	cont, err := strconv.Atoi(c.Param("content"))
	if err != nil {
		return err
	}

	var content Content
	if err := s.DB.First(&content, cont).Error; err != nil {
		return err
	}

	if content.UserID != u.ID {
		return &util.HttpError{
			Code:    401,
			Message: util.ERR_NOT_AUTHORIZED,
		}
	}

	// select SUM(size * reads) from obj_refs left join objects on obj_refs.object = objects.id where obj_refs.content = 42;
	var bw int64
	if err := s.DB.Model(ObjRef{}).
		Select("SUM(size * reads)").
		Where("obj_refs.content = ?", content.ID).
		Joins("left join objects on obj_refs.object = objects.id").
		Scan(&bw).Error; err != nil {
		return err
	}

	return c.JSON(200, &bandwidthResponse{
		TotalOut: bw,
	})
}

func (s *Server) handleGetAggregatedForContent(c echo.Context, u *User) error {
	cont, err := strconv.Atoi(c.Param("content"))
	if err != nil {
		return err
	}

	var content Content
	if err := s.DB.First(&content, "id = ?", cont).Error; err != nil {
		return err
	}

	if content.UserID != u.ID {
		return &util.HttpError{
			Code:    403,
			Message: util.ERR_NOT_AUTHORIZED,
		}
	}

	var sub []Content
	if err := s.DB.Find(&sub, "aggregated_in = ?", cont).Error; err != nil {
		return err
	}

	return c.JSON(200, sub)
}

func (s *Server) handleGetContentFailures(c echo.Context, u *User) error {
	cont, err := strconv.Atoi(c.Param("content"))
	if err != nil {
		return err
	}

	var errs []dfeRecord
	if err := s.DB.Find(&errs, "content = ?", cont).Error; err != nil {
		return err
	}

	return c.JSON(200, errs)
}

func (s *Server) handleGetOffloadingCandidates(c echo.Context) error {
	conts, err := s.CM.getRemovalCandidates(c.Request().Context(), c.QueryParam("all") == "true")
	if err != nil {
		return err
	}

	return c.JSON(200, conts)
}

func (s *Server) handleRunOffloadingCollection(c echo.Context) error {
	var body struct {
		Execute        bool  `json:"execute"`
		SpaceRequested int64 `json:"spaceRequested"`
	}

	if err := c.Bind(&body); err != nil {
		return err
	}

	res, err := s.CM.ClearUnused(c.Request().Context(), body.SpaceRequested, !body.Execute)
	if err != nil {
		return err
	}

	return c.JSON(200, res)
}

func (s *Server) handleOffloadContent(c echo.Context) error {
	cont, err := strconv.Atoi(c.Param("content"))
	if err != nil {
		return err
	}

	removed, err := s.CM.OffloadContents(c.Request().Context(), []uint{uint(cont)})
	if err != nil {
		return err
	}

	return c.JSON(200, map[string]interface{}{
		"blocksRemoved": removed,
	})
}

func (s *Server) handleRefreshContent(c echo.Context) error {
	cont, err := strconv.Atoi(c.Param("content"))
	if err != nil {
		return err
	}

	if err := s.CM.RefreshContent(c.Request().Context(), uint(cont)); err != nil {
		return c.JSON(500, map[string]string{"error": err.Error()})
	}

	return c.JSON(200, map[string]string{})
}

func (s *Server) handleReadLocalContent(c echo.Context) error {
	cont, err := strconv.Atoi(c.Param("content"))
	if err != nil {
		return err
	}

	var content Content
	if err := s.DB.First(&content, "id = ?", cont).Error; err != nil {
		return err
	}

	bserv := blockservice.New(s.Node.Blockstore, offline.Exchange(s.Node.Blockstore))
	dserv := merkledag.NewDAGService(bserv)

	ctx := context.Background()
	nd, err := dserv.Get(ctx, content.Cid.CID)
	if err != nil {
		return c.JSON(400, map[string]string{
			"error": err.Error(),
		})
	}
	r, err := uio.NewDagReader(ctx, nd, dserv)
	if err != nil {
		return c.JSON(400, map[string]string{
			"error": err.Error(),
		})
	}

	io.Copy(c.Response(), r)
	return nil
}

func (s *Server) checkTokenAuth(token string) (*User, error) {
	var authToken AuthToken
	if err := s.DB.First(&authToken, "token = ?", token).Error; err != nil {
		if xerrors.Is(err, gorm.ErrRecordNotFound) {
			return nil, &util.HttpError{
				Code:    http.StatusForbidden,
				Message: util.ERR_INVALID_TOKEN,
			}
		}
		return nil, err
	}

	if authToken.Expiry.Before(time.Now()) {
		return nil, &util.HttpError{
			Code:    http.StatusForbidden,
			Message: util.ERR_TOKEN_EXPIRED,
		}
	}

	var user User
	if err := s.DB.First(&user, "id = ?", authToken.User).Error; err != nil {
		if xerrors.Is(err, gorm.ErrRecordNotFound) {
			return nil, &util.HttpError{
				Code:    http.StatusForbidden,
				Message: util.ERR_INVALID_TOKEN,
			}
		}
		return nil, err
	}

	return &user, nil
}

func (s *Server) AuthRequired(level int) echo.MiddlewareFunc {
	return func(next echo.HandlerFunc) echo.HandlerFunc {
		return func(c echo.Context) error {
			auth, err := util.ExtractAuth(c)
			if err != nil {
				return err
			}

			u, err := s.checkTokenAuth(auth)
			if err != nil {
				return err
			}

			if u.Perm >= level {
				c.Set("user", u)
				return next(c)
			}

			log.Warnw("User not authorized", "user", u.ID, "perm", u.Perm, "required", level)

			return &util.HttpError{
				Code:    401,
				Message: util.ERR_NOT_AUTHORIZED,
			}
		}
	}
}

type registerBody struct {
	Username     string `json:"username"`
	PasswordHash string `json:"passwordHash"`
	InviteCode   string `json:"inviteCode"`
}

func (s *Server) handleRegisterUser(c echo.Context) error {
	var reg registerBody
	if err := c.Bind(&reg); err != nil {
		return err
	}

	var invite InviteCode
	if err := s.DB.First(&invite, "code = ?", reg.InviteCode).Error; err != nil {
		if xerrors.Is(err, gorm.ErrRecordNotFound) {
			return &util.HttpError{
				Code:    http.StatusForbidden,
				Message: util.ERR_INVALID_INVITE,
			}
		}
	}

	if invite.ClaimedBy != 0 {
		return &util.HttpError{
			Code:    http.StatusForbidden,
			Message: util.ERR_INVITE_ALREADY_USED,
		}
	}

	username := strings.ToLower(reg.Username)

	var exist User
	if err := s.DB.First(&exist, "username = ?", username).Error; err == nil {
		return &util.HttpError{
			Code:    http.StatusForbidden,
			Message: util.ERR_USERNAME_TAKEN,
		}
	}

	newUser := &User{
		Username: username,
		UUID:     uuid.New().String(),
		PassHash: reg.PasswordHash,
		Perm:     util.PermLevelUser,
	}
	if err := s.DB.Create(newUser).Error; err != nil {
		herr := &util.HttpError{
			Code:    http.StatusForbidden,
			Message: util.ERR_USER_CREATION_FAILED,
		}

		return fmt.Errorf("user creation failed: %s: %w", err, herr)
	}

	authToken := &AuthToken{
		Token:  "EST" + uuid.New().String() + "ARY",
		User:   newUser.ID,
		Expiry: time.Now().Add(time.Hour * 24 * 7),
	}

	if err := s.DB.Create(authToken).Error; err != nil {
		return err
	}

	invite.ClaimedBy = newUser.ID
	if err := s.DB.Save(&invite).Error; err != nil {
		return err
	}

	return c.JSON(200, &loginResponse{
		Token:  authToken.Token,
		Expiry: authToken.Expiry,
	})
}

type loginBody struct {
	Username string `json:"username"`
	PassHash string `json:"passwordHash"`
}

type loginResponse struct {
	Token  string    `json:"token"`
	Expiry time.Time `json:"expiry"`
}

func (s *Server) handleLoginUser(c echo.Context) error {
	var body loginBody
	if err := c.Bind(&body); err != nil {
		return err
	}

	var user User
	if err := s.DB.First(&user, "username = ?", strings.ToLower(body.Username)).Error; err != nil {
		if xerrors.Is(err, gorm.ErrRecordNotFound) {
			return &util.HttpError{
				Code:    http.StatusForbidden,
				Message: util.ERR_USER_NOT_FOUND,
			}
		}
		return err
	}

	if user.PassHash != body.PassHash {
		return &util.HttpError{
			Code:    http.StatusForbidden,
			Message: util.ERR_INVALID_PASSWORD,
		}
	}

	authToken, err := s.newAuthTokenForUser(&user)
	if err != nil {
		return err
	}

	return c.JSON(200, &loginResponse{
		Token:  authToken.Token,
		Expiry: authToken.Expiry,
	})
}

type changePasswordParams struct {
	NewPassHash string `json:"newPasswordHash"`
}

func (s *Server) handleUserChangePassword(c echo.Context, u *User) error {
	var params changePasswordParams
	if err := c.Bind(&params); err != nil {
		return err
	}

	if err := s.DB.Model(User{}).Where("id = ?", u.ID).Update("pass_hash", params.NewPassHash).Error; err != nil {
		return err
	}

	return c.JSON(200, map[string]string{})
}

type userStatsResponse struct {
	TotalSize int64 `json:"totalSize"`
	NumPins   int64 `json:"numPins"`
}

func (s *Server) handleGetUserStats(c echo.Context, u *User) error {
	var stats userStatsResponse
	if err := s.DB.Model(Content{}).Where("user_id = ?", u.ID).
		Select("SUM(size) as total_size,COUNT(1) as num_pins").
		Scan(&stats).Error; err != nil {
		return err
	}

	return c.JSON(200, stats)
}

func (s *Server) newAuthTokenForUser(user *User) (*AuthToken, error) {
	authToken := &AuthToken{
		Token:  "EST" + uuid.New().String() + "ARY",
		User:   user.ID,
		Expiry: time.Now().Add(time.Hour * 24 * 30),
	}

	if err := s.DB.Create(authToken).Error; err != nil {
		return nil, err
	}

	return authToken, nil
}

func (s *Server) handleGetViewer(c echo.Context, u *User) error {
	return c.JSON(200, &util.ViewerResponse{
		ID:       u.ID,
		Username: u.Username,
		Perms:    u.Perm,
		Settings: util.UserSettings{
			Replication:           6,
			Verified:              true,
			DealDuration:          2880 * 365,
			MaxStagingWait:        maxStagingZoneLifetime,
			FileStagingThreshold:  int64(individualDealThreshold),
			ContentAddingDisabled: s.CM.contentAddingDisabled,
			DealMakingDisabled:    s.CM.dealMakingDisabled,
		},
	})
}

func (s *Server) handleHealth(c echo.Context) error {
	return c.JSON(200, map[string]string{
		"status": "ok",
	})
}

type getApiKeysResp struct {
	Token  string    `json:"token"`
	Expiry time.Time `json:"expiry"`
}

func (s *Server) handleUserRevokeApiKey(c echo.Context, u *User) error {
	kval := c.Param("key")

	if err := s.DB.Delete(&AuthToken{}, "\"user\" = ? AND token = ?", u.ID, kval).Error; err != nil {
		return err
	}

	return c.NoContent(200)
}

func (s *Server) handleUserCreateApiKey(c echo.Context, u *User) error {
	authToken, err := s.newAuthTokenForUser(u)
	if err != nil {
		return err
	}

	return c.JSON(200, &getApiKeysResp{
		Token:  authToken.Token,
		Expiry: authToken.Expiry,
	})
}

func (s *Server) handleUserGetApiKeys(c echo.Context, u *User) error {
	var keys []AuthToken
	if err := s.DB.Find(&keys, "auth_tokens.user = ?", u.ID).Error; err != nil {
		return err
	}

	out := []getApiKeysResp{}
	for _, k := range keys {
		out = append(out, getApiKeysResp{
			Token:  k.Token,
			Expiry: k.Expiry,
		})
	}

	return c.JSON(200, out)
}

type createCollectionBody struct {
	Name        string `json:"name"`
	Description string `json:"description"`
}

func (s *Server) handleCreateCollection(c echo.Context, u *User) error {
	var body createCollectionBody
	if err := c.Bind(&body); err != nil {
		return err
	}

	col := &Collection{
		UUID:        uuid.New().String(),
		Name:        body.Name,
		Description: body.Description,
		UserID:      u.ID,
	}

	if err := s.DB.Create(col).Error; err != nil {
		return err
	}

	return c.JSON(200, col)
}

func (s *Server) handleListCollections(c echo.Context, u *User) error {
	var cols []Collection
	if err := s.DB.Find(&cols, "user_id = ?", u.ID).Error; err != nil {
		return err
	}

	return c.JSON(200, cols)
}

type addContentToCollectionParams struct {
	Contents   []uint `json:"contents"`
	Collection string `json:"collection"`
}

func (s *Server) handleAddContentsToCollection(c echo.Context, u *User) error {
	var params addContentToCollectionParams
	if err := c.Bind(&params); err != nil {
		return err
	}

	if len(params.Contents) > 128 {
		return fmt.Errorf("too many contents specified: %d (max 128)", len(params.Contents))
	}

	var col Collection
	if err := s.DB.First(&col, "user_id = ?", u.ID).Error; err != nil {
		return err
	}

	var contents []Content
	if err := s.DB.Find(&contents, "id in ? and user_id = ?", params.Contents, u.ID).Error; err != nil {
		return err
	}

	if len(contents) != len(params.Contents) {
		return fmt.Errorf("%d specified content(s) were not found or user missing permissions", len(params.Contents)-len(contents))
	}

	var colrefs []CollectionRef
	for _, cont := range contents {
		colrefs = append(colrefs, CollectionRef{
			Collection: col.ID,
			Content:    cont.ID,
		})
	}

	if err := s.DB.Create(colrefs).Error; err != nil {
		return err
	}

	return c.JSON(200, map[string]string{})
}

func (s *Server) handleGetCollectionContents(c echo.Context, u *User) error {
	colid := c.Param("coluuid")

	var col Collection
	if err := s.DB.First(&col, "uuid = ? and user_id = ?", colid, u.ID).Error; err != nil {
		return err
	}

	contents := []Content{}
	if err := s.DB.Debug().
		Model(CollectionRef{}).
		Where("collection = ?", col.ID).
		Joins("left join contents on contents.id = collection_refs.collection").
		Scan(&contents).Error; err != nil {
		return err
	}

	return c.JSON(200, contents)
}

func (s *Server) tracingMiddleware(next echo.HandlerFunc) echo.HandlerFunc {
	return func(c echo.Context) error {

		r := c.Request()
		tctx, span := s.tracer.Start(context.Background(),
			"HTTP "+r.Method+" "+c.Path(),
			trace.WithAttributes(
				semconv.HTTPMethodKey.String(r.Method),
				semconv.HTTPRouteKey.String(r.URL.Path),
				semconv.HTTPClientIPKey.String(r.RemoteAddr),
				semconv.HTTPRequestContentLengthKey.Int64(c.Request().ContentLength),
			),
		)
		defer span.End()

		r = r.WithContext(tctx)
		c.SetRequest(r)

		err := next(c)
		if err != nil {
			span.SetStatus(codes.Error, err.Error())
			span.RecordError(err)
		} else {
			span.SetStatus(codes.Ok, "")
		}

		span.SetAttributes(
			semconv.HTTPStatusCodeKey.Int(c.Response().Status),
			semconv.HTTPResponseContentLengthKey.Int64(c.Response().Size),
		)

		return err
	}
}

type adminUserResponse struct {
	Id       uint   `json:"id"`
	Username string `json:"username"`

	SpaceUsed int `json:"spaceUsed"`
	NumFiles  int `json:"numFiles"`
}

func (s *Server) handleAdminGetUsers(c echo.Context) error {
	var resp []adminUserResponse
	if err := s.DB.Model(Content{}).
		Select("user_id as id,(?) as username,SUM(size) as space_used,count(*) as num_files", s.DB.Model(&User{}).Select("username").Where("id = user_id")).
		Group("user_id").Scan(&resp).Error; err != nil {
		return err
	}

	return c.JSON(200, resp)
}

type publicStatsResponse struct {
	TotalStorage     int64 `json:"totalStorage"`
	TotalFilesStored int   `json:"totalFiles"`
	DealsOnChain     int64 `json:"dealsOnChain"`
}

func (s *Server) handlePublicStats(c echo.Context) error {
	val, ok := s.checkCache("public/stats", time.Minute)
	if ok {
		return c.JSON(200, val)
	}

	var stats publicStatsResponse
	if err := s.DB.Model(Content{}).Select("SUM(size) as total_storage,COUNT(*) as total_files_stored").Scan(&stats).Error; err != nil {
		return err
	}

	if err := s.DB.Model(contentDeal{}).Where("not failed and deal_id > 0").Count(&stats.DealsOnChain).Error; err != nil {
		return err
	}

	s.setCache("public/stats", stats)
	return c.JSON(200, stats)
}

func (s *Server) handleGetBucketDiag(c echo.Context) error {
	return c.JSON(200, s.CM.getStagingZoneSnapshot(c.Request().Context()))
}

func (s *Server) handleGetStagingZoneForUser(c echo.Context, u *User) error {
	return c.JSON(200, s.CM.getStagingZonesForUser(c.Request().Context(), u.ID))
}

func (s *Server) handleUserExportData(c echo.Context, u *User) error {
	export, err := s.exportUserData(u.ID)
	if err != nil {
		return err
	}

	return c.JSON(200, export)
}

func (s *Server) handleNetPeers(c echo.Context) error {
	return c.JSON(200, s.Node.Host.Network().Peers())
}

func (s *Server) handleNetAddrs(c echo.Context) error {
	id := s.Node.Host.ID()
	addrs := s.Node.Host.Addrs()

	return c.JSON(200, map[string]interface{}{
		"id":        id,
		"addresses": addrs,
	})
}

type dealMetricsInfo struct {
	Time              time.Time `json:"time"`
	DealsOnChain      int       `json:"dealsOnChain"`
	DealsOnChainBytes int64     `json:"dealsOnChainBytes"`
	DealsAttempted    int       `json:"dealsAttempted"`
	DealsSealed       int       `json:"dealsSealed"`
	DealsSealedBytes  int64     `json:"dealsSealedBytes"`
	DealsFailed       int       `json:"dealsFailed"`
}

type metricsDealJoin struct {
	CreatedAt        time.Time
	Failed           bool
	FailedAt         time.Time
	DealID           int64
	Size             int64
	TransferStarted  time.Time `json:"transferStarted"`
	TransferFinished time.Time `json:"transferFinished"`

	OnChainAt time.Time `json:"onChainAt"`
	SealedAt  time.Time `json:"sealedAt"`
}

func (s *Server) handleMetricsDealOnChain(c echo.Context) error {
	var deals []*metricsDealJoin
	if err := s.DB.Model(contentDeal{}).
		Joins("left join contents on content_deals.content = contents.id").
		Select("failed, failed_at, deal_id, size, transfer_started, transfer_finished, on_chain_at, sealed_at").
		Scan(&deals).Error; err != nil {
		return err
	}

	coll := make(map[time.Time]*dealMetricsInfo)
	onchainbuckets := make(map[time.Time][]*metricsDealJoin)
	attempts := make(map[time.Time][]*metricsDealJoin)
	sealed := make(map[time.Time][]*metricsDealJoin)
	beginning := time.Now().Add(time.Hour * -100000)
	failed := make(map[time.Time][]*metricsDealJoin)

	for _, d := range deals {
		created := d.CreatedAt.Round(time.Hour * 24)
		attempts[created] = append(attempts[created], d)

		if !(d.DealID == 0 || d.Failed) {
			if d.OnChainAt.Before(beginning) {
				d.OnChainAt = time.Time{}
			}

			btime := d.OnChainAt.Round(time.Hour * 24)
			onchainbuckets[btime] = append(onchainbuckets[btime], d)
		}

		if d.SealedAt.After(beginning) {
			sbuck := d.SealedAt.Round(time.Hour * 24)
			sealed[sbuck] = append(sealed[sbuck], d)
		}

		if d.Failed {
			fbuck := d.FailedAt.Round(time.Hour * 24)
			failed[fbuck] = append(failed[fbuck], d)
		}
	}

	for bt, deals := range onchainbuckets {
		dmi := &dealMetricsInfo{
			Time:         bt,
			DealsOnChain: len(deals),
		}
		for _, d := range deals {
			dmi.DealsOnChainBytes += d.Size
		}

		coll[bt] = dmi
	}

	for bt, deals := range attempts {
		dmi, ok := coll[bt]
		if !ok {
			dmi = &dealMetricsInfo{
				Time: bt,
			}
			coll[bt] = dmi
		}

		dmi.DealsAttempted = len(deals)
	}

	for bt, deals := range sealed {
		dmi, ok := coll[bt]
		if !ok {
			dmi = &dealMetricsInfo{
				Time: bt,
			}
			coll[bt] = dmi
		}

		dmi.DealsSealed = len(deals)
		for _, d := range deals {
			dmi.DealsSealedBytes += d.Size
		}
	}

	for bt, deals := range failed {
		dmi, ok := coll[bt]
		if !ok {
			dmi = &dealMetricsInfo{
				Time: bt,
			}
			coll[bt] = dmi
		}

		dmi.DealsFailed = len(deals)
	}

	var out []*dealMetricsInfo
	for _, dmi := range coll {
		out = append(out, dmi)
	}

	sort.Slice(out, func(i, j int) bool {
		return out[i].Time.Before(out[j].Time)
	})

	return c.JSON(200, out)
}

type dealQuery struct {
	DealID    int64
	Contentid uint
	Cid       util.DbCID
	Aggregate bool
}

type dealPairs struct {
	Deals []int64   `json:"deals"`
	Cids  []cid.Cid `json:"cids"`
}

func (s *Server) handleGetAllDealsForUser(c echo.Context, u *User) error {

	begin := time.Now().Add(time.Hour * 24)
	duration := time.Hour * 24

	if beg := c.QueryParam("begin"); beg != "" {
		ts, err := time.Parse("2006-01-02T15:04", beg)
		if err != nil {
			return err
		}
		begin = ts
	}

	if dur := c.QueryParam("duration"); dur != "" {
		dur, err := time.ParseDuration(dur)
		if err != nil {
			return err
		}

		duration = dur
	}

	all := (c.QueryParam("all") != "")

	var deals []dealQuery
	if err := s.DB.Model(contentDeal{}).
		Where("deal_id > 0 AND (? OR (on_chain_at >= ? AND on_chain_at <= ?)) AND user_id = ?", all, begin, begin.Add(duration), u.ID).
		Joins("left join contents on content_deals.content = contents.id").
		Select("deal_id, contents.id as contentid, cid, aggregate").
		Scan(&deals).Error; err != nil {
		return err
	}

	contmap := make(map[uint][]dealQuery)
	for _, d := range deals {
		contmap[d.Contentid] = append(contmap[d.Contentid], d)
	}

	var out []dealPairs
	for cont, deals := range contmap {
		var dp dealPairs
		if deals[0].Aggregate {
			var conts []Content
			if err := s.DB.Model(Content{}).Where("aggregated_in = ?", cont).Select("cid").Scan(&conts).Error; err != nil {
				return err
			}

			for _, c := range conts {
				dp.Cids = append(dp.Cids, c.Cid.CID)
			}
		} else {
			dp.Cids = []cid.Cid{deals[0].Cid.CID}
		}

		for _, d := range deals {
			dp.Deals = append(dp.Deals, d.DealID)
		}
		out = append(out, dp)
	}

	return c.JSON(200, out)
}

func (s *Server) handleContentHealthCheck(c echo.Context) error {
	val, err := strconv.Atoi(c.Param("id"))
	if err != nil {
		return err
	}

	var cont Content
	if err := s.DB.First(&cont, "id = ?", val).Error; err != nil {
		return err
	}

	var u User
	if err := s.DB.First(&u, "id = ?", cont.UserID).Error; err != nil {
		return err
	}

	var deals []contentDeal
	if err := s.DB.Find(&deals, "content = ?", cont.ID).Error; err != nil {
		return err
	}

	var exch exchange.Interface
	if c.QueryParam("fetch") != "" {
		exch = s.Node.Bitswap
	}

	bserv := blockservice.New(s.Node.Blockstore, exch)
	dserv := merkledag.NewDAGService(bserv)

	cset := cid.NewSet()
	err = merkledag.Walk(c.Request().Context(), func(ctx context.Context, c cid.Cid) ([]*ipldformat.Link, error) {
		node, err := dserv.Get(ctx, c)
		if err != nil {
			return nil, err
		}

		if c.Type() == cid.Raw {
			return nil, nil
		}

		return node.Links(), nil
	}, cont.Cid.CID, cset.Visit, merkledag.Concurrent())

	return c.JSON(200, map[string]interface{}{
		"user":          u.Username,
		"filename":      cont.Name,
		"size":          cont.Size,
		"cid":           cont.Cid.CID,
		"deals":         deals,
		"traverseError": fmt.Sprintf("%s", err),
		"foundBlocks":   cset.Len(),
	})
}

type initDealerResponse struct {
	Handle string `json:"handle"`
	Token  string `json:"token"`
}

func (s *Server) handleDealerInit(c echo.Context) error {
	dealer := &Dealer{
		Handle: "DEALER" + uuid.New().String() + "HANDLE",
		Token:  "SECRET" + uuid.New().String() + "SECRET",
	}
	if err := s.DB.Create(dealer).Error; err != nil {
		return err
	}

	return c.JSON(200, &initDealerResponse{
		Handle: dealer.Handle,
		Token:  dealer.Token,
	})
}

type dealerListResponse struct {
	Handle         string    `json:"handle"`
	Token          string    `json:"token"`
	Online         bool      `json:"online"`
	LastConnection time.Time `json:"lastConnection"`
}

func (s *Server) handleDealerList(c echo.Context) error {
	var dealers []Dealer
	if err := s.DB.Find(&dealers).Error; err != nil {
		return err
	}

	var out []dealerListResponse
	for _, d := range dealers {
		out = append(out, dealerListResponse{
			Handle:         d.Handle,
			Token:          d.Token,
			LastConnection: d.LastConnection,
			Online:         s.dealerIsOnline(d.Handle),
		})

	}

	return c.JSON(200, out)
}

func (s *Server) handleDealerConnection(c echo.Context) error {
	auth, err := util.ExtractAuth(c)
	if err != nil {
		return err
	}

	var dealer Dealer
	if err := s.DB.First(&dealer, "token = ?", auth).Error; err != nil {
		return err
	}

	websocket.Handler(func(ws *websocket.Conn) {
		done := make(chan struct{})
		defer close(done)
		defer ws.Close()
		var hello drpc.Hello
		if err := websocket.JSON.Receive(ws, &hello); err != nil {
			log.Errorf("failed to read hello message from client: %s", err)
			return
		}

		cmds, unreg, err := s.registerDealerConnection(dealer.Handle, &hello)
		if err != nil {
			log.Errorf("failed to register dealer: %s", err)
			return
		}
		defer unreg()

		go func() {
			for {
				select {
				case cmd := <-cmds:
					// Write
					err := websocket.JSON.Send(ws, cmd)
					if err != nil {
						log.Errorf("failed to write command to dealer: %s", err)
						return
					}
				case <-done:
					return
				}
			}
		}()

		for {
			var msg drpc.Message
			if err := websocket.JSON.Receive(ws, &msg); err != nil {
				log.Errorf("failed to read message from dealer: %s", err)
				return
			}

			if err := s.processDealerMessage(dealer.Handle, &msg); err != nil {
				log.Errorf("failed to process message from dealer: %s", err)
				return
			}
		}
	}).ServeHTTP(c.Response(), c.Request())
	return nil
}

type allDealsQuery struct {
	Miner  string
	Cid    util.DbCID
	DealID int64
}

func (s *Server) handleDebugGetAllDeals(c echo.Context) error {
	var out []allDealsQuery
	if err := s.DB.Model(contentDeal{}).Where("deal_id > 0 and not failed").
		Joins("left join contents on content_deals.content = contents.id").
		Select("miner, contents.cid as cid, deal_id").
		Scan(&out).
		Error; err != nil {
		return err
	}
	return c.JSON(200, out)
}

type logLevelBody struct {
	System string `json:"system"`
	Level  string `json:"level"`
}

func (s *Server) handleLogLevel(c echo.Context) error {
	var body logLevelBody
	if err := c.Bind(&body); err != nil {
		return err
	}

	logging.SetLogLevel(body.System, body.Level)

	return c.JSON(200, map[string]interface{}{})
}<|MERGE_RESOLUTION|>--- conflicted
+++ resolved
@@ -30,12 +30,8 @@
 	chunker "github.com/ipfs/go-ipfs-chunker"
 	exchange "github.com/ipfs/go-ipfs-exchange-interface"
 	offline "github.com/ipfs/go-ipfs-exchange-offline"
-<<<<<<< HEAD
 	ipldformat "github.com/ipfs/go-ipld-format"
-=======
-	ipld "github.com/ipfs/go-ipld-format"
 	logging "github.com/ipfs/go-log"
->>>>>>> 051c53b4
 	"github.com/ipfs/go-merkledag"
 	"github.com/ipfs/go-unixfs/importer"
 	uio "github.com/ipfs/go-unixfs/io"
@@ -612,12 +608,7 @@
 
 	var objects []*Object
 	cset := cid.NewSet()
-<<<<<<< HEAD
-
 	err := merkledag.Walk(ctx, func(ctx context.Context, c cid.Cid) ([]*ipldformat.Link, error) {
-=======
-	err := merkledag.Walk(ctx, func(ctx context.Context, c cid.Cid) ([]*ipld.Link, error) {
->>>>>>> 051c53b4
 		node, err := dserv.Get(ctx, c)
 		if err != nil {
 			return nil, err
@@ -649,41 +640,6 @@
 	ctx, span := s.tracer.Start(ctx, "computeObjRefs")
 	defer span.End()
 
-<<<<<<< HEAD
-	var objects []*Object
-	var totalSize int64
-	cset := cid.NewSet()
-
-	err := merkledag.Walk(ctx, func(ctx context.Context, c cid.Cid) ([]*ipldformat.Link, error) {
-		node, err := dserv.Get(ctx, c)
-		if err != nil {
-			return nil, err
-		}
-
-		objects = append(objects, &Object{
-			Cid:  dbCID{c},
-			Size: len(node.RawData()),
-		})
-
-		totalSize += int64(len(node.RawData()))
-
-		if c.Type() == cid.Raw {
-			return nil, nil
-		}
-
-		return node.Links(), nil
-	}, root, cset.Visit, merkledag.Concurrent())
-	if err != nil {
-		return nil, err
-	}
-
-	if err := s.DB.CreateInBatches(objects, 300).Error; err != nil {
-		return nil, xerrors.Errorf("failed to create objects in db: %w", err)
-	}
-
-	// okay cool, we added the content, now track it
-=======
->>>>>>> 051c53b4
 	content := &Content{
 		Cid:         util.DbCID{root},
 		Name:        fname,
